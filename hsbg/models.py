"""Model dataclasses for representing objects of the game.

This file is Copyright (c) 2021 Shon Verch and Grace Lin.
"""
from __future__ import annotations
import copy
from enum import Enum, Flag, auto
from dataclasses import dataclass, field
from typing import List, Optional, Callable


class CardClass(Enum):
    """The class of a card."""
    DEMON_HUNTER = 'demon_hunter'
    DRUID = 'druid'
    HUNTER = 'hunter'
    MAGE = 'mage'
    PALADIN = 'paladin'
    PRIEST = 'priest'
    ROGUE = 'rogue'
    SHAMAN = 'shaman'
    WARLOCK = 'warlock'
    WARRIOR = 'warrior'
    DEATH_KNIGHT = 'death_knight'
    NEUTRAL = 'neutral'

    @classmethod
    def from_name(cls, name: str) -> Optional[CardClass]:
        """Return the CardClass with the given name. This is case sensitive."""
        try:
            return cls[name]
        except KeyError:
            return None


class CardRarity(Enum):
    """The rarity of a card."""
    CLASSIC = 'classic'
    COMMON = 'common'
    RARE = 'rare'
    EPIC = 'epic'
    LEGENDARY = 'legendary'

    @classmethod
    def from_name(cls, name: str) -> Optional[CardRarity]:
        """Return the CardRarity with the given name. This is case sensitive."""
        try:
            return cls[name]
        except KeyError:
            return None


class MinionRace(Flag):
    """The race of the minion."""
    NONE = 0
    BEAST = auto()
    DEMON = auto()
    DRAGON = auto()
    MECH = auto()
    MURLOC = auto()
    ELEMENTAL = auto()
    PIRATE = auto()
    NEUTRAL = auto()
    AMALGAM = BEAST | DEMON | DRAGON | MECH | MURLOC
    ALL = ~0

    @classmethod
    def from_name(cls, name: str) -> Optional[MinionRace]:
        """Return the MinionRace with the given name. This is case sensitive."""
        try:
            return cls[name]
        except KeyError:
            return None


class CardAbility(Flag):
    """A special affect, power, or behaviour found on cards."""
    NONE = 0
    TAUNT = auto()
    DIVINE_SHIELD = auto()
    POISONOUS = auto()
    WINDFURY = auto()
    MEGA_WINDFURY = auto()
    BATTLECRY = auto()
    DEATH_RATTLE = auto()
    REBORN = auto()

    def as_format_str(self) -> str:
        """Return this CardAbility as a properly formatted string.

        >>> CardAbility.NONE.as_format_str()
        'None'
        >>> CardAbility.DIVINE_SHIELD.as_format_str()
        'Divine Shield'
        >>> CardAbility.MEGA_WINDFURY.as_format_str()
        'Mega Windfury'
        """
        name = self.name.replace('_', ' ')
        parts = name.split()
        return ' '.join(x[0].upper() + x[1:].lower() for x in parts)


# A list of abilities that are also mechanics
MECHANIC_ABILITIES = [
    CardAbility.TAUNT,
    CardAbility.DIVINE_SHIELD,
    CardAbility.POISONOUS,
    CardAbility.WINDFURY,
    CardAbility.REBORN
]


@dataclass
class Buff:
    """A buff.

    Instance Attributes:
        - attack: The additional attack provided by this buff.
        - health: The additional health provided by this buff.
        - abilities: Additional abilities provided by this buff.
    """
    attack: int
    health: int
    abilities: CardAbility


@dataclass
class Minion:
    """A minion.

    Instance Attributes:
        - name: The name of this minion.
        - card_class: The type of this minion.
        - race: The race of this minion.
        - health: The health of this minion.
        - attack: The attack of this minion.
        - cost: The mana cost of this minion.
        - rarity: The rarity of this minion.
        - tier: The tier of this minion.
        - is_golden: Whether this minion is a golden copy.
        - abilities: The abilities of this minion.
                     This consists of a combination of the CardAbility flags.
        - purchasable: Whether this minion is in the card pool (i.e. can it be purchased).
    """
    # Private Instance Attributes:
    #   - _buffs: A set of buffs appplied to this minion.
    #   - _on_this_bought: A function called when this minion is bought.
    #   - _on_this_sold: A function called when this minion is sold.
    #   - _on_this_played: A function called when this minion is played from the hand.
    #   - _on_any_played: A function called when any card is played from the hand.
    #   - _on_this_summoned: A function called when this card is summoned.
    #   - _on_any_summoned: A function called when a card is summoned.
    #   - _on_new_turn: A function called on the start of a new turn.
    #   - _on_end_turn: A function called on the start of a new turn.
    name: str
    card_class: CardClass
    race: MinionRace
    attack: int
    health: int
    cost: int = 1
    rarity: CardRarity = CardRarity.COMMON
    tier: int = 1

    is_golden: bool = False
    abilities: CardAbility = CardAbility.NONE

    purchasable: bool = True
    _buffs: List[Buff] = field(default_factory=list)

    # Events
    _on_this_bought: Optional[Callable[[Minion, TavernGameBoard], None]] = None
    _on_this_sold: Optional[Callable[[Minion, TavernGameBoard], None]] = None
    _on_this_played: Optional[Callable[[Minion, TavernGameBoard], None]] = None
    _on_any_played: Optional[Callable[[Minion, TavernGameBoard, Minion], None]] = None
    _on_this_summoned: Optional[Callable[[Minion, TavernGameBoard], None]] = None
    _on_any_summoned: Optional[Callable[[Minion, TavernGameBoard, Minion], None]] = None
    _on_new_turn: Optional[Callable[[Minion, TavernGameBoard], None]] = None
    _on_end_turn: Optional[Callable[[Minion, TavernGameBoard], None]] = None

    @property
    def buffs(self) -> List[Buff]:
        """Return the list of buffs of this minion."""
        return self._buffs

    @property
    def current_health(self) -> int:
        """Return the current health of this minion (including buffs)."""
        return self.health + sum(buff.health for buff in self._buffs)

    @property
    def current_attack(self) -> int:
        """Return the current attack of this minion (including buffs)."""
        return self.attack + sum(buff.attack for buff in self._buffs)

    @property
    def current_abilities(self) -> CardAbility:
        """Return the current abilities of this minion (including buffs)."""
        result = self.abilities
        for buff in self._buffs:
            result |= buff.abilities
        return result

    def add_buff(self, buff: Buff) -> None:
        """Apply the given buff to this minion whose source is the given minion.

        >>> minion = Minion('Lonely Boy', CardClass.NEUTRAL, \
        MinionRace.DEMON, 0, 0)  # A lonely minion.
        >>> buff = Buff(health=1, attack=2, abilities=CardAbility.TAUNT |\
                                                      CardAbility.DIVINE_SHIELD)
        >>> minion.add_buff(buff)
        >>> minion.current_health == 1 and minion.current_attack == 2
        True
        >>> CardAbility.TAUNT in minion.current_abilities and \
            CardAbility.DIVINE_SHIELD in minion.current_abilities
        True
        """
        self._buffs.append(buff)

    def remove_buff(self, buff: Buff) -> None:
        """Remove the given buff.
        Do nothing if the given buff is not applied to this minion.

        >>> minion = Minion('Lonely Boy', CardClass.NEUTRAL, \
        MinionRace.DEMON, 0, 0)  # A lonely minion.
        >>> buff = Buff(health=1, attack=2, abilities=CardAbility.TAUNT |\
                                                      CardAbility.DIVINE_SHIELD)
        >>> minion.add_buff(buff)
        >>> minion.remove_buff(buff)
        >>> minion.current_health == 0 and minion.current_attack == 0
        True
        >>> minion.current_abilities == CardAbility.NONE
        True
        """
        if buff not in self._buffs:
            return
        self._buffs.remove(buff)

    def clone(self, keep_buffs: bool = False) -> Minion:
        """Return a clone of this minion.

        Args:
            keep_buffs: Whether to keep the buffs applied to this minion.

        >>> minion = Minion('Lonely Boy', CardClass.NEUTRAL, \
        MinionRace.DEMON, 0, 0) # A lonely minion.
        >>> copy_minion = minion.clone()
        >>> minion is copy_minion
        False
        """
        minion_copy = copy.copy(self)
        if not keep_buffs:
            # Clear buffs
            minion_copy._buffs = []
        return minion_copy

    def on_this_bought(self, board: TavernGameBoard) -> None:
        """Handle when THIS minion is bought."""
        if self._on_this_bought is not None:
            self._on_this_bought(self, board)

    def on_this_sold(self, board: TavernGameBoard) -> None:
        """Handle when THIS minion is sold."""
        if self._on_this_sold is not None:
            self._on_this_sold(self, board)

    def on_this_played(self, board: TavernGameBoard) -> None:
        """Handle when THIS minion is played from the hand."""
        if self._on_this_played is not None:
            self._on_this_played(self, board)

    def on_any_played(self, board: TavernGameBoard, played_minion: Minion) -> None:
        """Handle when ANY minion is played from the hand."""
        if self._on_any_played is not None:
            self._on_any_played(self, board, played_minion)

    def on_this_summoned(self, board: TavernGameBoard) -> None:
        """Handle when THIS minion is summoned onto the board."""
        if self._on_this_summoned is not None:
            self._on_this_summoned(self, board)

    def on_any_summoned(self, board: TavernGameBoard, summoned_minion: Minion) -> None:
        """Handle when ANY minion is summoned onto the board."""
        if self._on_any_summoned is not None:
            self._on_any_summoned(self, board, summoned_minion)

    def on_new_turn(self, board: TavernGameBoard) -> None:
        """Handle the start of a turn."""
        if self._on_new_turn is not None:
            self._on_new_turn(self, board)

    def on_end_turn(self, board: TavernGameBoard) -> None:
        """Handle the end of a turn."""
        if self._on_end_turn is not None:
            self._on_end_turn(self, board)

    def __str__(self) -> str:
        """Return a string representation of this minion.

        >>> from hsbg import minions
<<<<<<< HEAD
        >>> from hsbg.models import CardAbility, Buff
=======
        >>> from hsbg.models import CardAbility
>>>>>>> 61923716
        >>> str(minions.MURLOC_SCOUT)
        '1/1 Murloc Scout'
        >>> minion = minions.CRYSTAL_WEAVER.clone()
        >>> minion.add_buff(Buff(10, 3, CardAbility.TAUNT))
        >>> str(minion)
<<<<<<< HEAD
        '15/7 Crystalweaver, Taunt'
=======
        '15/7 Crystalweaver, taunt'
>>>>>>> 61923716
        """
        buffs = [
            ability.as_format_str().lower() for ability in MECHANIC_ABILITIES
            if ability in self.current_abilities
        ]

        name = ('golden ' if self.is_golden else '') + self.name
        name_and_buffs = ', '.join([name] + buffs)
        return f'{self.current_attack}/{self.current_health} {name_and_buffs}'


if __name__ == '__main__':
    import doctest
    doctest.testmod()

    # import python_ta
    # python_ta.check_all(config={
    #     'extra-imports': ['copy', 'enum'],
    #     'allowed-io': [],
    #     'max-line-length': 100,
    #     'disable': ['E1136', 'E0602', 'E1101', 'R0902', 'E9959', 'E9972', 'E9997']
    # })
    #
    # import python_ta.contracts
    # python_ta.contracts.check_all_contracts()<|MERGE_RESOLUTION|>--- conflicted
+++ resolved
@@ -297,21 +297,13 @@
         """Return a string representation of this minion.
 
         >>> from hsbg import minions
-<<<<<<< HEAD
-        >>> from hsbg.models import CardAbility, Buff
-=======
         >>> from hsbg.models import CardAbility
->>>>>>> 61923716
         >>> str(minions.MURLOC_SCOUT)
         '1/1 Murloc Scout'
         >>> minion = minions.CRYSTAL_WEAVER.clone()
         >>> minion.add_buff(Buff(10, 3, CardAbility.TAUNT))
         >>> str(minion)
-<<<<<<< HEAD
-        '15/7 Crystalweaver, Taunt'
-=======
         '15/7 Crystalweaver, taunt'
->>>>>>> 61923716
         """
         buffs = [
             ability.as_format_str().lower() for ability in MECHANIC_ABILITIES
