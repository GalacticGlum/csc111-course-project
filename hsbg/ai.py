"""Framework for making Hearthstone Battlegrounds AI."""
from __future__ import annotations
import copy
import time
import math
import random
import dill as pickle
from pathlib import Path
from collections import defaultdict
from dataclasses import dataclass, field
from typing import Tuple, List, FrozenSet, Set, Dict, Callable, Optional
from concurrent.futures import ThreadPoolExecutor, ProcessPoolExecutor, as_completed

from hsbg import BattlegroundsGame, Move


class Player:
    """An abstract class representing a Hearthstone Battlegrounds AI.

    This class can be subclassed to implement different strategies for playing the game.
    """

    def make_move(self, game: BattlegroundsGame) -> Move:
        """Make a move given the current game.

        Preconditions:
            - There is at least one valid move for the given game
        """
        raise NotImplementedError


class RandomPlayer(Player):
    """A Hearthstone Battlegrounds AI whose strategy is always picking a random move."""

    def make_move(self, game: BattlegroundsGame) -> Move:
        """Make a move given the current game.

        Preconditions:
            - There is at least one valid move for the given game
        """
        possible_moves = game.get_valid_moves()
        return random.choice(possible_moves)


@dataclass(eq=True, frozen=True)
class _CompactGameState:
    """This is a simplified representation of the BattlegroundsGame for a single player.
    Note that minions are stored as a string representation.

    Instance Attributes:
        - tavern_tier: The tier of the tavern.
        - hero_health: The health of the hero.
        - gold: The amount of gold.
        - is_frozen: Whether the recruits are frozen.
        - hand: The minions in the hand.
        - board: The minions on the board.
        - recruits: The minions available for purchase.
    """
    tavern_tier: int
    hero_health: int
    gold: int
    is_frozen: bool
    hand: FrozenSet[str]
    board: FrozenSet[str]
    recruits: FrozenSet[str]
    round_number: int

    def from_game(game: BattlegroundsGame, player: int) -> _CompactGameState:
        """Return a game tree node for the given player in the given BattlegroundsGame.

        Preconditions:
            - 0 <= player < game.num_total_players
        """
        board = game.boards[player]
        return _CompactGameState(
            board.tavern_tier,
            board.hero_health,
            board.gold,
            board.is_frozen,
            frozenset({str(x) for x in board.get_minions_in_hand()}),
            frozenset({str(x) for x in board.get_minions_on_board()}),
            frozenset({str(x) for x in board.recruits if x is not None}),
            game.round_number
        )


@dataclass(eq=True, frozen=True, unsafe_hash=True)
class _GameTreeNode:
    """A node of the Monte Carlo game tree. This represents a transition between two states.

    Instance Attributes:
        - state: The current game state.
        - move: The move that resulted in this game state, or None if the start of a turn.
        - game: The BattlegroundsGame instance corresponding to this state.
    """
    state: _CompactGameState
    move: Optional[Move]
    game: BattlegroundsGame = field(compare=False, hash=False)


class MonteCarloTreeSearcher:
    """A Monte Carlo tree searcher for the BattlegroundsGame.

    Instance Attributes:
        - exploration_weight: The exploration parameter (c) in the upper confidence bound.
    """
    # Private Instance Attributes:
    #   - _total_rewards: A dict mapping the total reward of each game state.
    #   - _visit_counts: A dict mapping the total visit count for each game state.
    #   - _children: A dict mapping the children of each game state.
    #   - _friendly_player: The index of the friendly player.
    exploration_weight: float
    _total_rewards: Dict[_GameTreeNode, int]
    _visit_counts: Dict[_GameTreeNode, int]
    _children: Dict[_GameTreeNode, Set[_GameTreeNode]]
    _friendly_player: int

    def __init__(self, friendly_player: int, exploration_weight: float = 2**0.5):
        self.exploration_weight = exploration_weight
        self._total_rewards = defaultdict(int)
        self._visit_counts = defaultdict(int)
        self._children = dict()
        self._friendly_player = friendly_player

    def choose(self, game: BattlegroundsGame,
               metric: Optional[Callable[[BattlegroundsGame], float]] = None) -> _GameTreeNode:
        """Return the best successor of the given game state according to the given metric function
        That is, find a child of the given game state which maximizes the given metric.

        Raise a ValueError if the given game state is done (terminal).

        Args:
            game: The game state whose children to select from.
            metric: A function which takes in a game state as input and returns a numerical score
                    measuring the fitness (i.e. the 'goodness') of the game state. Defaults to the
                    average reward of the game state.
        """
        if game.is_done:
            raise ValueError(f'choose called on a game state that is done {game}')

        node = self._make_node_from_game(game)
        if node not in self._children:
            return self._get_random_successor(node)

        metric = metric or self._average_reward
        return max(self._children[node], key=metric)

    def _average_reward(self, node: _GameTreeNode) -> float:
        """Return the average reward of the given node.
        Return ``float(-inf)`` (negative infinity) if the node has not been visited.
        """
        if self._visit_counts[node] == 0:
            return float('-inf')
        else:
            return self._total_rewards[node] / self._visit_counts[node]

    def rollout(self, game: BattlegroundsGame) -> None:
        """Rollout the tree from the given game state."""
        node = self._make_node_from_game(game)
        path = self._select(node)
        leaf = path[-1]
        self._expand(leaf)
        reward = self._simulate(leaf)
        self._backpropagate(path, reward)

    def _select(self, node: _GameTreeNode) -> List[_GameTreeNode]:
        """Return a path to an unexplored descendent of the given node."""
        path = []
        while True:
            path.append(node)
            if node not in self._children or not self._children[node]:
                # The current node is either unexplored, or done.
                # In either case, we are done!
                return path
            # Get the remaining unexplored nodes
            unexplored = self._children[node] - self._children.keys()
            if unexplored:
                # Select any unexplored node, and we are done!
                path.append(unexplored.pop())
                return path
            else:
                # Select a node according to the upper confidence bound
                node = self._uct_select(node)

    def _expand(self, node: _GameTreeNode) -> None:
        """Expand the tree at the given node with the possible moves available."""
        if node in self._children:
            return
        else:
            self._children[node] = self._get_successors(node)

    def _simulate(self, node: _GameTreeNode) -> int:
        """Return the reward for a random simulation from the given node."""
        while True:
            if node.game.is_done:
                winning_player = node.game.winner
                assert winning_player is not None
                return int(winning_player == self._friendly_player)

            node = self._get_random_successor(node)

    def _backpropagate(self, path: List[_GameTreeNode], reward: int) -> None:
        """Propogate the reward up the given path. This is a classical monte carlo update."""
        for node in reversed(path):
            self._total_rewards[node] += reward
            self._visit_counts[node] += 1

    def _uct_select(self, node: _GameTreeNode) -> _GameTreeNode:
        """Return a child of the given node which maximizes the upper confidence bound."""
        # All children of node should already be expanded
        assert all(x in self._children for x in self._children[node])

        log_visit_count = math.log(self._visit_counts[node])
        def _uct(n: _GameTreeNode) -> float:
            """Return the upper confidence bound for the given node."""
            exploration_coefficient = math.sqrt(log_visit_count / self._visit_counts[n])
            return self._average_reward(n) + self.exploration_weight * exploration_coefficient

        return max(self._children[node], key=_uct)

    def _get_successors(self, node: _GameTreeNode) -> Set[_GameTreeNode]:
        """Return all the possible successors from the given game."""
        return {
            self._get_successor(node, move)
            for move in node.game.get_valid_moves()
        }

    def _get_random_successor(self, node: _GameTreeNode) -> _GameTreeNode:
        """Return a random successor of the given game."""
        move = random.choice(node.game.get_valid_moves())
        return self._get_successor(node, move)

    def _get_successor(self, node: _GameTreeNode, move: Move) -> _GameTreeNode:
        """Return the succeeding game state after making the given move."""
        game_copy = node.game.copy_and_make_move(move)
        # Randomly simulate every other player, if the friendly player turn is done.
        if game_copy.has_completed_turn(self._friendly_player):
            for index in game_copy.alive_players:
                if game_copy.has_completed_turn(index):
                    continue
                game_copy.start_turn_for_player(index)
                while game_copy.is_turn_in_progress:
                    move = random.choice(game_copy.get_valid_moves())
                    game_copy.make_move(move)
            game_copy.next_round()
            if not game_copy.is_done:
                game_copy.start_turn_for_player(self._friendly_player)

        n = self._make_node_from_game(game_copy)
        assert n.move == move
        return n

    def _make_node_from_game(self, game: BattlegroundsGame) -> _GameTreeNode:
        """Return the _GameTreeNode corresponding to the given game."""
        state = _CompactGameState.from_game(game, self._friendly_player)
        # Get the move that led to this state
        move_history = game._move_history[self._friendly_player]
        if move_history:
            move = move_history[-1]
        else:
            move = None
        return _GameTreeNode(state, move, game)

    def save(self, filepath: Path) -> None:
        """Save the state of this MonteCarloTreeSearcher to a file."""
        with open(filepath, 'wb+') as fp:
            pickle.dump(self, fp)

    @staticmethod
    def load(filepath: Path) -> MonteCarloTreeSearcher:
        """Load a MonteCarloTreeSearcher from a file."""
        with open(filepath, 'rb') as fp:
            return pickle.load(fp)


class MCTSPlayer(Player):
    """A Hearthstone Battlegrounds AI that uses a Monte Carlo tree searcher to pick moves."""
    # Private Instance Attributes
    #   - _mcts: The Montre Carlo tree searcher.
    #   - _iterations: The number of rollouts to perform before making a move.
    #   - _warmup_iterations: The number of rollouts to perform before making a move.
    _mcts: MonteCarloTreeSearcher
    _iterations: int
    _warmup_iterations: int

    def __init__(self, index: int, exploration_weight: float = 2**0.5, iterations: int = 1,
<<<<<<< HEAD
                 warmup_iterations: int = 0):
=======
                 warmup_iterations: int = 0, mcts: Optional[MonteCarloTreeSearcher] = None):
>>>>>>> 17b8523b
        """Initialise this MCTSPlayer.

        Preconditions:
            - iterations >= 0
            - warmup_iterations >= 0

        Args:
            index: The index of this player.
            exploration_weight: Exploration weight in the UCT bound.
            iterations: The number of rollouts to perform before making a move.
            warmup_iterations: The number of rollouts to perform when initialising the tree.
            mcts: The MonteCarloTreeSearcher instance to use. If None, initialises one instead.
        """
        if mcts is None:
            self._mcts = MonteCarloTreeSearcher(index, exploration_weight=exploration_weight)
        else:
            self._mcts = mcts
        self._iterations = iterations
        self._warmup_iterations = warmup_iterations

    def make_move(self, game: BattlegroundsGame) -> Move:
        """Make a move given the current game.

        Preconditions:
            - There is at least one valid move for the given game
        """
        # if game._previous_move is None:
        #     self._train(game, self._warmup_iterations)
        self._train(game, self._iterations)
        node = self._mcts.choose(game)
        return node.move

    def _train(self, game: BattlegroundsGame, n_iterations: int) -> None:
        """Train the Monte Carlo tree searcher by performing the given amount of rollouts
        from the given game state.
        """
        if n_iterations == 0:
            return

        start_time = time.time()
        print(f'Training MCTS for {n_iterations} iterations')
        for _ in range(n_iterations):
            self._mcts.rollout(game)
        elapsed_time = time.time() - start_time
        print('Finished rollout in {:.2f} seconds ({:.2f} seconds per rollout)'.format(
            elapsed_time, elapsed_time / n_iterations
        ))


def run_games(n: int, players: List[Player], n_jobs: int = 1, use_thread_pool: bool = False) \
        -> None:
    """Run n games using the given Players.

    Args:
        n: The number of games to run.
        players: A list of players to run the games with.
        n_jobs: The number of games to run in parallel.
        use_threadpool: Whether to use the thread pool or process pool executor.

                        Note that when using a process pool executor, this function
                        must be guarded by ``if __name__ == '__main__':``.

    Preconditions:
        - n >= 1
        - len(players) > 0 and len(players) % 2 == 0
        - n_jobs >= 1
    """
    stats = {i: 0 for i in range(len(players))}

    Executor = ThreadPoolExecutor if use_thread_pool else ProcessPoolExecutor
    with Executor(max_workers=n_jobs) as pool:
        futures = [pool.submit(run_game, copy.deepcopy(players)) for _ in range(n)]
        for game_index, future in enumerate(as_completed(futures)):
            winner, _ = future.result()
            stats[winner] += 1
            print(f'Game {game_index + 1} winner: Player {winner + 1}')

    for player in stats:
        print(f'Player {player}: {stats[player]}/{n} ({100.0 * stats[player] / n:.2f}%)')


def run_game(players: List[Player]) -> Tuple[int, List[Tuple[int, Move]]]:
    """Run a Battlegrounds game between the given players.

    Return the index of the winning player and a list of moves made in the game,
    represented as tuples containing the index of the acting player and the move itself.

    Preconditions:
        - len(players) > 0 and len(players) % 2 == 0
    """
    game = BattlegroundsGame(num_players=len(players))
    move_sequence = []
    while game.winner is None:
        for index, player in enumerate(players):
            game.start_turn_for_player(index)
            while game.is_turn_in_progress:
                move = player.make_move(game)
                game.make_move(move)
                move_sequence.append((index, move))
        game.next_round()

    return game.winner, move_sequence<|MERGE_RESOLUTION|>--- conflicted
+++ resolved
@@ -284,11 +284,7 @@
     _warmup_iterations: int
 
     def __init__(self, index: int, exploration_weight: float = 2**0.5, iterations: int = 1,
-<<<<<<< HEAD
-                 warmup_iterations: int = 0):
-=======
                  warmup_iterations: int = 0, mcts: Optional[MonteCarloTreeSearcher] = None):
->>>>>>> 17b8523b
         """Initialise this MCTSPlayer.
 
         Preconditions:
