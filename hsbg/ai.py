"""Framework for making Hearthstone Battlegrounds AI."""
from __future__ import annotations
import copy
import time
import math
import random
from pathlib import Path
from collections import defaultdict
from dataclasses import dataclass, field
from typing import Tuple, List, FrozenSet, Set, Dict, Callable, Optional
from concurrent.futures import ThreadPoolExecutor, ProcessPoolExecutor, as_completed
import dill as pickle

from hsbg import BattlegroundsGame, Move


class Player:
    """An abstract class representing a Hearthstone Battlegrounds AI.

    This class can be subclassed to implement different strategies for playing the game.
    """

    def make_move(self, game: BattlegroundsGame) -> Move:
        """Make a move given the current game.

        Preconditions:
            - There is at least one valid move for the given game
        """
        raise NotImplementedError


class RandomPlayer(Player):
    """A Hearthstone Battlegrounds AI whose strategy is always picking a random move."""

    def make_move(self, game: BattlegroundsGame) -> Move:
        """Make a move given the current game.

        Preconditions:
            - There is at least one valid move for the given game
        """
        possible_moves = game.get_valid_moves()
        return random.choice(possible_moves)


@dataclass(eq=True, frozen=True)
class _CompactGameState:
    """This is a simplified representation of the BattlegroundsGame for a single player.
    Note that minions are stored as a string representation.

    Instance Attributes:
        - tavern_tier: The tier of the tavern.
        - hero_health: The health of the hero.
        - gold: The amount of gold.
        - is_frozen: Whether the recruits are frozen.
        - hand: The minions in the hand.
        - board: The minions on the board.
        - recruits: The minions available for purchase.
    """
    tavern_tier: int
    hero_health: int
    gold: int
    is_frozen: bool
    hand: FrozenSet[str]
    board: FrozenSet[str]
    recruits: FrozenSet[str]
    round_number: int

    @staticmethod
    def from_game(game: BattlegroundsGame, player: int) -> _CompactGameState:
        """Return a game tree node for the given player in the given BattlegroundsGame.

        Preconditions:
            - 0 <= player < game.num_total_players
        """
        board = game.boards[player]
        return _CompactGameState(
            board.tavern_tier,
            board.hero_health,
            board.gold,
            board.is_frozen,
            frozenset({str(x) for x in board.get_minions_in_hand()}),
            frozenset({str(x) for x in board.get_minions_on_board()}),
            frozenset({str(x) for x in board.recruits if x is not None}),
            game.round_number
        )


@dataclass(eq=True, frozen=True, unsafe_hash=True)
class _GameTreeNode:
    """A node of the Monte Carlo game tree. This represents a transition between two states.

    Instance Attributes:
        - state: The current game state.
        - move: The move that resulted in this game state, or None if the start of a turn.
        - game: The BattlegroundsGame instance corresponding to this state.
    """
    state: _CompactGameState
    move: Optional[Move]
    game: BattlegroundsGame = field(compare=False, hash=False)


class MonteCarloTreeSearcher:
    """A Monte Carlo tree searcher for the BattlegroundsGame.

    Instance Attributes:
        - exploration_weight: The exploration parameter (c) in the upper confidence bound.
    """
    # Private Instance Attributes:
    #   - _total_rewards: A dict mapping the total reward of each game state.
    #   - _visit_counts: A dict mapping the total visit count for each game state.
    #   - _children: A dict mapping the children of each game state.
    #   - _friendly_player: The index of the friendly player.
    exploration_weight: float
    _total_rewards: Dict[_GameTreeNode, int]
    _visit_counts: Dict[_GameTreeNode, int]
    _children: Dict[_GameTreeNode, Set[_GameTreeNode]]
    _friendly_player: int

    def __init__(self, friendly_player: int, exploration_weight: float = 2**0.5) -> None:
        self.exploration_weight = exploration_weight
        self._total_rewards = defaultdict(int)
        self._visit_counts = defaultdict(int)
        self._children = dict()
        self._friendly_player = friendly_player

    def choose(self, game: BattlegroundsGame,
               metric: Optional[Callable[[BattlegroundsGame], float]] = None) -> _GameTreeNode:
        """Return the best successor of the given game state according to the given metric function
        That is, find a child of the given game state which maximizes the given metric.

        Raise a ValueError if the given game state is done (terminal).

        Args:
            game: The game state whose children to select from.
            metric: A function which takes in a game state as input and returns a numerical score
                    measuring the fitness (i.e. the 'goodness') of the game state. Defaults to the
                    average reward of the game state.
        """
        if game.is_done:
            raise ValueError(f'choose called on a game state that is done {game}')

        node = self._make_node_from_game(game)
        if node not in self._children:
            return self._get_random_successor(node)

        metric = metric or self._average_reward
        return max(self._children[node], key=metric)

    def _average_reward(self, node: _GameTreeNode) -> float:
        """Return the average reward of the given node.
        Return ``float(-inf)`` (negative infinity) if the node has not been visited.
        """
        if self._visit_counts[node] == 0:
            return float('-inf')
        else:
            return self._total_rewards[node] / self._visit_counts[node]

    def rollout(self, game: BattlegroundsGame) -> None:
        """Rollout the tree from the given game state."""
        node = self._make_node_from_game(game)
        path = self._select(node)
        leaf = path[-1]
        self._expand(leaf)
        reward = self._simulate(leaf)
        self._backpropagate(path, reward)

    def _select(self, node: _GameTreeNode) -> List[_GameTreeNode]:
        """Return a path to an unexplored descendent of the given node."""
        path = []
        while True:
            path.append(node)
            if node not in self._children or not self._children[node]:
                # The current node is either unexplored, or done.
                # In either case, we are done!
                return path
            # Get the remaining unexplored nodes
            unexplored = self._children[node] - self._children.keys()
            if unexplored:
                # Select any unexplored node, and we are done!
                path.append(unexplored.pop())
                return path
            else:
                # Select a node according to the upper confidence bound
                node = self._uct_select(node)

    def _expand(self, node: _GameTreeNode) -> None:
        """Expand the tree at the given node with the possible moves available."""
        if node in self._children or node.game.is_done:
            return
        else:
            self._children[node] = self._get_successors(node)

    def _simulate(self, node: _GameTreeNode) -> int:
        """Return the reward for a random simulation from the given node."""
        while True:
            if node.game.is_done:
                winning_player = node.game.winner
                assert winning_player is not None
                return int(winning_player == self._friendly_player)

            node = self._get_random_successor(node)

    def _backpropagate(self, path: List[_GameTreeNode], reward: int) -> None:
        """Propogate the reward up the given path. This is a classical monte carlo update."""
        for node in reversed(path):
            self._total_rewards[node] += reward
            self._visit_counts[node] += 1

    def _uct_select(self, node: _GameTreeNode) -> _GameTreeNode:
        """Return a child of the given node which maximizes the upper confidence bound."""
        # All children of node should already be expanded
        assert all(x in self._children for x in self._children[node])

        log_visit_count = math.log(self._visit_counts[node])

        def _uct(n: _GameTreeNode) -> float:
            """Return the upper confidence bound for the given node."""
            exploration_coefficient = math.sqrt(log_visit_count / self._visit_counts[n])
            return self._average_reward(n) + self.exploration_weight * exploration_coefficient

        return max(self._children[node], key=_uct)

    def _get_successors(self, node: _GameTreeNode) -> Set[_GameTreeNode]:
        """Return all the possible successors from the given game."""
        return {
            self._get_successor(node, move)
            for move in node.game.get_valid_moves()
        }

    def _get_random_successor(self, node: _GameTreeNode) -> _GameTreeNode:
        """Return a random successor of the given game."""
        move = random.choice(node.game.get_valid_moves())
        return self._get_successor(node, move)

    def _get_successor(self, node: _GameTreeNode, move: Move) -> _GameTreeNode:
        """Return the succeeding game state after making the given move."""
        game_copy = node.game.copy_and_make_move(move)
        # Randomly simulate every other player, if the friendly player turn is done.
        if game_copy.has_completed_turn(self._friendly_player):
            for index in game_copy.alive_players:
                if game_copy.has_completed_turn(index):
                    continue
                game_copy.start_turn_for_player(index)
                while game_copy.is_turn_in_progress:
                    move = random.choice(game_copy.get_valid_moves())
                    game_copy.make_move(move)
            game_copy.next_round()
            if not game_copy.is_done:
                game_copy.start_turn_for_player(self._friendly_player)

        n = self._make_node_from_game(game_copy)
        assert n.move == move
        return n

    def _make_node_from_game(self, game: BattlegroundsGame) -> _GameTreeNode:
        """Return the _GameTreeNode corresponding to the given game."""
        state = _CompactGameState.from_game(game, self._friendly_player)
        # Get the move that led to this state
        move_history = game._move_history[self._friendly_player]
        if move_history:
            move = move_history[-1]
        else:
            move = None
        return _GameTreeNode(state, move, game)

    def save(self, filepath: Path) -> None:
        """Save the state of this MonteCarloTreeSearcher to a file."""
        with open(filepath, 'wb+') as fp:
            pickle.dump(self, fp)

    @staticmethod
    def load(filepath: Path) -> MonteCarloTreeSearcher:
        """Load a MonteCarloTreeSearcher from a file."""
        with open(filepath, 'rb') as fp:
            return pickle.load(fp)


class MCTSPlayer(Player):
    """A Hearthstone Battlegrounds AI that uses a Monte Carlo tree searcher to pick moves."""
    # Private Instance Attributes
    #   - _mcts: The Montre Carlo tree searcher.
    #   - _iterations: The number of rollouts to perform before making a move.
    #   - _warmup_iterations: The number of rollouts to perform before making a move.
    _mcts: MonteCarloTreeSearcher
    _iterations: int
    _warmup_iterations: int

    def __init__(self, index: int, exploration_weight: float = 2**0.5, iterations: int = 2,
                 warmup_iterations: int = 0, mcts: Optional[MonteCarloTreeSearcher] = None) -> None:
        """Initialise this MCTSPlayer.

        Preconditions:
            - iterations >= 0
            - warmup_iterations >= 0

        Args:
            index: The index of this player.
            exploration_weight: Exploration weight in the UCT bound.
            iterations: The number of rollouts to perform before making a move.
            warmup_iterations: The number of rollouts to perform when initialising the tree.
            mcts: The MonteCarloTreeSearcher instance to use. If None, initialises one instead.
        """
        if mcts is None:
            self._mcts = MonteCarloTreeSearcher(index, exploration_weight=exploration_weight)
        else:
            self._mcts = mcts
        self._iterations = iterations
        self._warmup_iterations = warmup_iterations

    def make_move(self, game: BattlegroundsGame) -> Move:
        """Make a move given the current game.

        Preconditions:
            - There is at least one valid move for the given game
        """
        # if game._previous_move is None:
        #     self._train(game, self._warmup_iterations)
        self._train(game, self._iterations)
        node = self._mcts.choose(game)
        return node.move

    def _train(self, game: BattlegroundsGame, n_iterations: int) -> None:
        """Train the Monte Carlo tree searcher by performing the given amount of rollouts
        from the given game state.
        """
        if n_iterations == 0:
            return

        start_time = time.time()
<<<<<<< HEAD
        # print(f'Training MCTS for {n_iterations} iterations')
=======
>>>>>>> a05c02e8
        for _ in range(n_iterations):
            self._mcts.rollout(game)
        elapsed_time = time.time() - start_time
        print('Finished rollout in {:.2f} seconds ({:.2f} seconds per rollout)'.format(
            elapsed_time, elapsed_time / n_iterations
        ))


class GreedyPlayer(Player):
    """A Hearthstone Battlegrounds AI that greedily chooses the move that maximizes average reward."""
    # Private Instance Attributes
    #   - _player_index: The index of this player.
    #   - _games_per_move: The number of games to simulate per move.
    _player_index: int
    _games_per_move: int

    def __init__(self, index: int, games_per_move: int = 10) -> None:
        """Initialise this GreedyPlayer.

        Preconditions:
            - games_per_move >= 0

        Args:
            index: The index of this player.
            games_per_move: The number of games to simulate per move.
        """
        self._player_index = index
        self._games_per_move = games_per_move

    def make_move(self, game: BattlegroundsGame) -> Move:
        """Make a move given the current game.

        Preconditions:
            - There is at least one valid move for the given game
        """
        moves = game.get_valid_moves()

        best_move_yet = None
        best_reward = float('-inf')
        for move in moves:
            total_reward = 0
            for game_index in range(self._games_per_move):
                game_copy = game.copy_and_make_move(move)
                total_reward += self._simulate(game_copy)

            average_reward = total_reward / self._games_per_move
            if average_reward > best_reward:
                best_reward = average_reward
                best_move_yet = move

        return best_move_yet

    def _simulate(self, game: BattlegroundsGame) -> int:
        """Return the reward for a random simulation from the given game. Every player moves randomly."""
        game.clear_turn_completion()
        while game.winner is None:
            for index in game.alive_players:
                game.start_turn_for_player(index)
                while game.is_turn_in_progress:
                    move = random.choice(game.get_valid_moves())
                    game.make_move(move)
            game.next_round()

        # A reward of 1 if we win, and 0 if we lose.
        reward = int(game.winner == self._player_index)
        return reward


def run_games(n: int, players: List[Player], n_jobs: int = 1, use_thread_pool: bool = False) \
        -> None:
    """Run n games using the given Players.

    Args:
        n: The number of games to run.
        players: A list of players to run the games with.
        n_jobs: The number of games to run in parallel.
        use_threadpool: Whether to use the thread pool or process pool executor.

                        Note that when using a process pool executor, this function
                        must be guarded by ``if __name__ == '__main__':``.

    Preconditions:
        - n >= 1
        - len(players) > 0 and len(players) % 2 == 0
        - n_jobs >= 1
    """
    stats = {i: 0 for i in range(len(players))}

    Executor = ThreadPoolExecutor if use_thread_pool else ProcessPoolExecutor
    with Executor(max_workers=n_jobs) as pool:
        futures = [pool.submit(run_game, copy.deepcopy(players)) for b in range(n)]
        for game_index, future in enumerate(as_completed(futures)):
            winner, _ = future.result()
            stats[winner] += 1
            print(f'Game {game_index + 1} winner: Player {winner + 1}')

    for player in stats:
        print(f'Player {player}: {stats[player]}/{n} ({100.0 * stats[player] / n:.2f}%)')


def run_game(players: List[Player]) -> Tuple[int, List[Tuple[int, Move]]]:
    """Run a Battlegrounds game between the given players.

    Return the index of the winning player and a list of moves made in the game,
    represented as tuples containing the index of the acting player and the move itself.

    Preconditions:
        - len(players) > 0 and len(players) % 2 == 0
    """
    game = BattlegroundsGame(num_players=len(players))
    move_sequence = []
    while game.winner is None:
        for index, player in enumerate(players):
            game.start_turn_for_player(index)
            while game.is_turn_in_progress:
                move = player.make_move(game)
                game.make_move(move)
                move_sequence.append((index, move))
        game.next_round()

    return game.winner, move_sequence


if __name__ == '__main__':
    import doctest
    doctest.testmod()

    import python_ta
    python_ta.check_all(config={
        'extra-imports': ['copy', 'random', 'enum', 'contextlib', 'concurrent.futures',
                          'hsbg', 'dill', 'time', 'math', 'pathlib', 'collections'],
        'allowed-io': ['save', 'load', '_train', 'run_games'],
        'max-line-length': 100,
        'disable': ['E1136', 'E1101', 'R0902', 'R0913', 'W0212']
    })

    # Don't run on this, doesn't like defaultdict
    # import python_ta.contracts
    # python_ta.contracts.check_all_contracts()<|MERGE_RESOLUTION|>--- conflicted
+++ resolved
@@ -327,10 +327,6 @@
             return
 
         start_time = time.time()
-<<<<<<< HEAD
-        # print(f'Training MCTS for {n_iterations} iterations')
-=======
->>>>>>> a05c02e8
         for _ in range(n_iterations):
             self._mcts.rollout(game)
         elapsed_time = time.time() - start_time
