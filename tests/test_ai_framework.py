"""Tests for the AI framework.

This file is Copyright (c) 2021 Shon Verch and Grace Lin.
"""
import time
import pprint
from hsbg.ai import RandomPlayer, GreedyPlayer, MCTSPlayer, run_game, run_games

if __name__ == '__main__':
    player = MCTSPlayer(0)
    wins = 0
<<<<<<< HEAD
    N_GAMES = 20
    for game_index in range(N_GAMES):
        start_time=time.time()
=======
    player = MCTSPlayer(0)
    N_GAMES = 100
    for game_index in range(N_GAMES):
        start_time = time.time()
>>>>>>> 383724e5
        winner, move_sequence = run_game([player, RandomPlayer()])
        print(f'Player {winner + 1} won the game!')
        print('Took {:.2f} seconds to run a game'.format(time.time() - start_time))
        if winner == 0:
<<<<<<< HEAD
            wins+=1
    print('Player 1 won {:.2f}%% of games'.format(100 * wins / N_GAMES))
    # pprint.pprint(move_sequence)
    # player._mcts.save(f'output/tree_final_{N_GAMES}')
=======
            wins += 1
        # if game_index > 0 and game_index % 10 == 0:
        #     # Save every 10-th game
        #     save_filepath = f'output/tree_checkpoint_{game_index + 1}'
        #     print(f'Saving current tree state to {save_filepath}')
        #     player._mcts.save(save_filepath)
    print('Player 1 won {:.2f}%% of games'.format(100 * wins / N_GAMES))
    # pprint.pprint(move_sequence)
    player._mcts.save(f'output/tree_final_{N_GAMES}')
>>>>>>> 383724e5

    # start_time=time.time()
    # n = 100
    # run_games(n, [GreedyPlayer(0), RandomPlayer()], n_jobs=8)
    # elapsed = time.time() - start_time
    # print('Took {:.3f} seconds to run {} games ({:.3f} seconds per game)'.format(elapsed, n, elapsed / n))<|MERGE_RESOLUTION|>--- conflicted
+++ resolved
@@ -9,36 +9,17 @@
 if __name__ == '__main__':
     player = MCTSPlayer(0)
     wins = 0
-<<<<<<< HEAD
     N_GAMES = 20
     for game_index in range(N_GAMES):
         start_time=time.time()
-=======
-    player = MCTSPlayer(0)
-    N_GAMES = 100
-    for game_index in range(N_GAMES):
-        start_time = time.time()
->>>>>>> 383724e5
         winner, move_sequence = run_game([player, RandomPlayer()])
         print(f'Player {winner + 1} won the game!')
         print('Took {:.2f} seconds to run a game'.format(time.time() - start_time))
         if winner == 0:
-<<<<<<< HEAD
             wins+=1
     print('Player 1 won {:.2f}%% of games'.format(100 * wins / N_GAMES))
     # pprint.pprint(move_sequence)
     # player._mcts.save(f'output/tree_final_{N_GAMES}')
-=======
-            wins += 1
-        # if game_index > 0 and game_index % 10 == 0:
-        #     # Save every 10-th game
-        #     save_filepath = f'output/tree_checkpoint_{game_index + 1}'
-        #     print(f'Saving current tree state to {save_filepath}')
-        #     player._mcts.save(save_filepath)
-    print('Player 1 won {:.2f}%% of games'.format(100 * wins / N_GAMES))
-    # pprint.pprint(move_sequence)
-    player._mcts.save(f'output/tree_final_{N_GAMES}')
->>>>>>> 383724e5
 
     # start_time=time.time()
     # n = 100
